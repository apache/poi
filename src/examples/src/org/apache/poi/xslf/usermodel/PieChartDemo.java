--- conflicted
+++ resolved
@@ -55,151 +55,59 @@
         try (BufferedReader modelReader = new BufferedReader(new FileReader(args[1]))) {
             String chartTitle = modelReader.readLine();  // first line is chart title
 
-<<<<<<< HEAD
-            pptx = new XMLSlideShow(new FileInputStream(args[0]));
-            XSLFSlide slide = pptx.getSlides().get(0);
-
-            // find chart in the slide
-            XSLFChart chart = null;
-            for(POIXMLDocumentPart part : slide.getRelations()){
-                if(part instanceof XSLFChart){
-                    chart = (XSLFChart) part;
-                    break;
-                }
-            }
-
-            if(chart == null) {
-                throw new IllegalStateException("chart not found in the template");
-            }
-
-            // Series Text
-            List<XDDFChartData> series = chart.getChartSeries();
-            XDDFPieChartData pie = (XDDFPieChartData) series.get(0);
-
-            // Category Axis Data
-            List<String> listCategories = new ArrayList<String>(3);
-
-            // Values
-            List<Double> listValues = new ArrayList<Double>(3);
-
-            // set model
-            String ln;
-            while((ln = modelReader.readLine()) != null){
-                String[] vals = ln.split("\\s+");
-                listCategories.add(vals[0]);
-                listValues.add(Double.valueOf(vals[1]));
-            }
-            String[] categories = listCategories.toArray(new String[listCategories.size()]);
-            Double[] values = listValues.toArray(new Double[listValues.size()]);
-
-            final int numOfPoints = categories.length;
-            final String categoryDataRange = chart.formatRange(new CellRangeAddress(1, numOfPoints, 0, 0));
-            final String valuesDataRange = chart.formatRange(new CellRangeAddress(1, numOfPoints, 1, 1));
-            final XDDFDataSource<?> categoriesData = XDDFDataSourcesFactory.fromArray(categories, categoryDataRange);
-            final XDDFNumericalDataSource<? extends Number> valuesData = XDDFDataSourcesFactory.fromArray(values, valuesDataRange);
-
-            XDDFPieChartData.Series firstSeries = (XDDFPieChartData.Series) pie.getSeries().get(0);
-            firstSeries.replaceData(categoriesData, valuesData);
-            firstSeries.setTitle(chartTitle, chart.setSheetTitle(chartTitle));
-            firstSeries.setExplosion(25);
-            chart.plot(pie);
-
-            // save the result
-            OutputStream out = new FileOutputStream("pie-chart-demo-output.pptx");
-            try {
-                pptx.write(out);
-            } finally {
-                out.close();
-            }
-        } finally {
-            if (pptx != null) {
-                pptx.close();
-            }
-            modelReader.close();
-=======
             try (XMLSlideShow pptx = new XMLSlideShow(new FileInputStream(args[0]))) {
                 XSLFSlide slide = pptx.getSlides().get(0);
 
                 // find chart in the slide
                 XSLFChart chart = null;
-                for (POIXMLDocumentPart part : slide.getRelations()) {
-                    if (part instanceof XSLFChart) {
+                for(POIXMLDocumentPart part : slide.getRelations()){
+                    if(part instanceof XSLFChart){
                         chart = (XSLFChart) part;
                         break;
                     }
                 }
 
-                if (chart == null) throw new IllegalStateException("chart not found in the template");
+                if(chart == null) {
+                    throw new IllegalStateException("chart not found in the template");
+                }
 
-                // embedded Excel workbook that holds the chart data
-                POIXMLDocumentPart xlsPart = chart.getRelations().get(0);
-                try (XSSFWorkbook wb = new XSSFWorkbook()) {
-                    XSSFSheet sheet = wb.createSheet();
+                // Series Text
+                List<XDDFChartData> series = chart.getChartSeries();
+                XDDFPieChartData pie = (XDDFPieChartData) series.get(0);
 
-                    CTChart ctChart = chart.getCTChart();
-                    CTPlotArea plotArea = ctChart.getPlotArea();
+                // Category Axis Data
+                List<String> listCategories = new ArrayList<String>(3);
 
-                    CTPieChart pieChart = plotArea.getPieChartArray(0);
-                    //Pie Chart Series
-                    CTPieSer ser = pieChart.getSerArray(0);
+                // Values
+                List<Double> listValues = new ArrayList<Double>(3);
 
-                    // Series Text
-                    CTSerTx tx = ser.getTx();
-                    tx.getStrRef().getStrCache().getPtArray(0).setV(chartTitle);
-                    sheet.createRow(0).createCell(1).setCellValue(chartTitle);
-                    String titleRef = new CellReference(sheet.getSheetName(), 0, 1, true, true).formatAsString();
-                    tx.getStrRef().setF(titleRef);
+                // set model
+                String ln;
+                while((ln = modelReader.readLine()) != null){
+                    String[] vals = ln.split("\\s+");
+                    listCategories.add(vals[0]);
+                    listValues.add(Double.valueOf(vals[1]));
+                }
+                String[] categories = listCategories.toArray(new String[listCategories.size()]);
+                Double[] values = listValues.toArray(new Double[listValues.size()]);
 
-                    // Category Axis Data
-                    CTAxDataSource cat = ser.getCat();
-                    CTStrData strData = cat.getStrRef().getStrCache();
+                final int numOfPoints = categories.length;
+                final String categoryDataRange = chart.formatRange(new CellRangeAddress(1, numOfPoints, 0, 0));
+                final String valuesDataRange = chart.formatRange(new CellRangeAddress(1, numOfPoints, 1, 1));
+                final XDDFDataSource<?> categoriesData = XDDFDataSourcesFactory.fromArray(categories, categoryDataRange);
+                final XDDFNumericalDataSource<? extends Number> valuesData = XDDFDataSourcesFactory.fromArray(values, valuesDataRange);
 
-                    // Values
-                    CTNumDataSource val = ser.getVal();
-                    CTNumData numData = val.getNumRef().getNumCache();
+                XDDFPieChartData.Series firstSeries = (XDDFPieChartData.Series) pie.getSeries().get(0);
+                firstSeries.replaceData(categoriesData, valuesData);
+                firstSeries.setTitle(chartTitle, chart.setSheetTitle(chartTitle));
+                firstSeries.setExplosion(25);
+                chart.plot(pie);
 
-                    strData.setPtArray(null);  // unset old axis text
-                    numData.setPtArray(null);  // unset old values
-
-                    // set model
-                    int idx = 0;
-                    int rownum = 1;
-                    String ln;
-                    while ((ln = modelReader.readLine()) != null) {
-                        String[] vals = ln.split("\\s+");
-                        CTNumVal numVal = numData.addNewPt();
-                        numVal.setIdx(idx);
-                        numVal.setV(vals[1]);
-
-                        CTStrVal sVal = strData.addNewPt();
-                        sVal.setIdx(idx);
-                        sVal.setV(vals[0]);
-
-                        idx++;
-                        XSSFRow row = sheet.createRow(rownum++);
-                        row.createCell(0).setCellValue(vals[0]);
-                        row.createCell(1).setCellValue(Double.valueOf(vals[1]));
-                    }
-                    numData.getPtCount().setVal(idx);
-                    strData.getPtCount().setVal(idx);
-
-                    String numDataRange = new CellRangeAddress(1, rownum - 1, 1, 1).formatAsString(sheet.getSheetName(), true);
-                    val.getNumRef().setF(numDataRange);
-                    String axisDataRange = new CellRangeAddress(1, rownum - 1, 0, 0).formatAsString(sheet.getSheetName(), true);
-                    cat.getStrRef().setF(axisDataRange);
-
-                    // updated the embedded workbook with the data
-                    try (OutputStream xlsOut = xlsPart.getPackagePart().getOutputStream()) {
-                        wb.write(xlsOut);
-                    }
-
-                    // save the result
-                    try (OutputStream out = new FileOutputStream("pie-chart-demo-output.pptx")) {
-                        pptx.write(out);
-                    }
+                // save the result
+                try (OutputStream out = new FileOutputStream("pie-chart-demo-output.pptx")) {
+                    pptx.write(out);
                 }
             }
->>>>>>> 996010a3
         }
     }
 }