--- conflicted
+++ resolved
@@ -189,14 +189,7 @@
     <property name="ooxml.curvesapi.jar" location="${ooxml.lib}/curvesapi-1.05.jar"/>
     <property name="ooxml.curvesapi.url"
               value="${repository.m2}/maven2/com/github/virtuald/curvesapi/1.05/curvesapi-1.05.jar"/>
-<<<<<<< HEAD
-    <property name="ooxml.xmlbeans23.jar" location="${ooxml.lib}/xmlbeans-2.3.0.jar"/>
-    <property name="ooxml.xmlbeans23.url"
-              value="${repository.m2}/maven2/org/apache/xmlbeans/xmlbeans/2.3.0/xmlbeans-2.3.0.jar"/>
     <property name="ooxml.xmlbeans26.jar" location="${ooxml.lib}/xmlbeans-2.6.3.jar"/>
-=======
-    <property name="ooxml.xmlbeans26.jar" location="${ooxml.lib}/xmlbeans-2.6.0.jar"/>
->>>>>>> 0e8b027d
     <property name="ooxml.xmlbeans26.url"
               value="${repository.m2}/maven2/com/github/pjfanning/xmlbeans/2.6.3/xmlbeans-2.6.3.jar"/>
 
