classes
workbook.xls
bak
build.number
*.el
scripts
untitled1.jpx
log*.*
*.log

forrest.properties
compile-lib/
ooxml-lib/

# Eclipse
/bin
.settings

# Tests
junit*.properties
TEST-org.apache.poi*.xml

# Sonar
.sonar
sonar/main/src/
sonar/ooxml/src/
sonar/scratchpad/src/
sonar/ooxml-schema-security/src/
sonar/examples/src/
sonar/excelant/src/
sonar/target
sonar/*/target

# IntelliJ
/out/
.idea
*.iml
*.iws
*.ipr

# Gradle
.gradle

# Ant
.ant-targets-build.xml
build
dist
<<<<<<< HEAD
gradle
gradlew.bat
gradlew
=======
lib/
>>>>>>> 7863d0b3
<|MERGE_RESOLUTION|>--- conflicted
+++ resolved
@@ -45,10 +45,7 @@
 .ant-targets-build.xml
 build
 dist
-<<<<<<< HEAD
 gradle
 gradlew.bat
 gradlew
-=======
-lib/
->>>>>>> 7863d0b3
+lib/