--- conflicted
+++ resolved
@@ -30,15 +30,9 @@
 
 public class XSSFColumnShifterTest {
 
-<<<<<<< HEAD
 	private static Logger log = LoggerFactory.getLogger(XSSFColumnShifterTest.class + "_T");
 	private XSSFSheet sheet1, sheet2;
 	private Workbook wb07;
-=======
-    //private static Logger log = LoggerFactory.getLogger(XSSFColumnShifterTest.class + "_T");
-    private XSSFSheet sheet1, sheet2;
-    private Workbook wb07;
->>>>>>> 9ad6ed9a
 
     protected final ITestDataProvider _testDataProvider;
 
@@ -46,16 +40,15 @@
         _testDataProvider = XSSFITestDataProvider.instance; 
     }
 
-<<<<<<< HEAD
-	@Before
-	public void init() {
-		wb07 = new XSSFWorkbook();
-		sheet1 = (XSSFSheet) wb07.createSheet("sheet1");
-		XSSFRow row = sheet1.createRow(0);
-		row.createCell(0, CellType.NUMERIC).setCellValue(0);
-		row.createCell(1, CellType.NUMERIC).setCellValue(1);
-		XSSFCell c1 = row.createCell(2, CellType.NUMERIC);
-		c1.setCellValue(2);
+    @Before
+    public void init() {
+        wb07 = new XSSFWorkbook();
+        sheet1 = (XSSFSheet) wb07.createSheet("sheet1");
+        XSSFRow row = sheet1.createRow(0);
+        row.createCell(0, CellType.NUMERIC).setCellValue(0);
+        row.createCell(1, CellType.NUMERIC).setCellValue(1);
+        XSSFCell c1 = row.createCell(2, CellType.NUMERIC);
+        c1.setCellValue(2);
 
 		row = sheet1.createRow(1);
 		row.createCell(0, CellType.NUMERIC).setCellValue(0.1);
@@ -93,40 +86,40 @@
 		// writeSheetToLog(sheet1);
 	}
 
-	@Test
-	public void testInsertOneColumn() {
-		sheet1.shiftColumns(1, 2, 1);
-		writeSheetToLog(sheet1);
-		String formulaA4 = sheet1.getRow(3).getCell(0).getCellFormula();
-		assertEquals("A2*C3", formulaA4);
-		String formulaC4 = sheet1.getRow(3).getCell(3).getCellFormula();
-		assertEquals("C1-C3", formulaC4);
-		String formulaB5 = sheet1.getRow(4).getCell(2).getCellFormula();
-		assertEquals("SUM(A3:D3)", formulaB5);
-		String formulaD5 = sheet1.getRow(4).getCell(3).getCellFormula(); // $C1+C$2
-		assertEquals("$D1+D$2", formulaD5);
-
-		String newb5Empty = sheet1.getRow(4).getCell(1).getStringCellValue();
-		assertEquals(newb5Empty, "");
-	}
-
-	@Test
-	public void testInsertTwoColumns() {
-		sheet1.shiftColumns(1, 2, 2);
-		String formulaA4 = sheet1.getRow(3).getCell(0).getCellFormula();
-		assertEquals("A2*D3", formulaA4);
-		String formulaD4 = sheet1.getRow(3).getCell(4).getCellFormula();
-		assertEquals("D1-D3", formulaD4);
-		String formulaD5 = sheet1.getRow(4).getCell(3).getCellFormula();
-		assertEquals("SUM(A3:E3)", formulaD5);
-
-		String b5Empty = sheet1.getRow(4).getCell(1).getStringCellValue();
-		assertEquals(b5Empty, "");
-		Object c6Null = sheet1.getRow(5).getCell(2); // null cell A5 is shifted
-														// for 2 columns, so now
-														// c5 should be null
-		assertEquals(c6Null, null);
-	}
+    @Test
+    public void testInsertOneColumn() {
+        sheet1.shiftColumns(1, 2, 1);
+        writeSheetToLog(sheet1);
+        String formulaA4 = sheet1.getRow(3).getCell(0).getCellFormula();
+        assertEquals("A2*C3", formulaA4);
+        String formulaC4 = sheet1.getRow(3).getCell(3).getCellFormula();
+        assertEquals("C1-C3", formulaC4);
+        String formulaB5 = sheet1.getRow(4).getCell(2).getCellFormula();
+        assertEquals("SUM(A3:D3)", formulaB5);
+        String formulaD5 = sheet1.getRow(4).getCell(3).getCellFormula(); // $C1+C$2
+        assertEquals("$D1+D$2", formulaD5);
+
+        String newb5Empty = sheet1.getRow(4).getCell(1).getStringCellValue();
+        assertEquals(newb5Empty, "");
+    }
+
+    @Test
+    public void testInsertTwoColumns() {
+        sheet1.shiftColumns(1, 2, 2);
+        String formulaA4 = sheet1.getRow(3).getCell(0).getCellFormula();
+        assertEquals("A2*D3", formulaA4);
+        String formulaD4 = sheet1.getRow(3).getCell(4).getCellFormula();
+        assertEquals("D1-D3", formulaD4);
+        String formulaD5 = sheet1.getRow(4).getCell(3).getCellFormula();
+        assertEquals("SUM(A3:E3)", formulaD5);
+
+        String b5Empty = sheet1.getRow(4).getCell(1).getStringCellValue();
+        assertEquals(b5Empty, "");
+        Object c6Null = sheet1.getRow(5).getCell(2); // null cell A5 is shifted
+                                                        // for 2 columns, so now
+                                                        // c5 should be null
+        assertEquals(c6Null, null);
+    }
 
 	public static void writeSheetToLog(Sheet sheet) {
 		int rowIndex = sheet.getFirstRowNum();
@@ -153,208 +146,6 @@
 		log.trace("");
 	}
 
-	@Test
-	public void testShiftHyperlinks() throws IOException {
-		Workbook wb = _testDataProvider.createWorkbook();
-		Sheet sheet = wb.createSheet("test");
-		Row row = sheet.createRow(0);
-
-		// How to create hyperlinks
-		// https://poi.apache.org/spreadsheet/quick-guide.html#Hyperlinks
-		CreationHelper helper = wb.getCreationHelper();
-		CellStyle hlinkStyle = wb.createCellStyle();
-		Font hlinkFont = wb.createFont();
-		hlinkFont.setUnderline(Font.U_SINGLE);
-		hlinkFont.setColor(IndexedColors.BLUE.getIndex());
-		hlinkStyle.setFont(hlinkFont);
-
-		// 3D relative document link
-		// CellAddress=A1, shifted to A4
-		Cell cell = row.createCell(0);
-		cell.setCellStyle(hlinkStyle);
-		createHyperlink(helper, cell, HyperlinkType.DOCUMENT, "test!E1");
-
-		// URL
-		cell = row.createCell(1);
-		// CellAddress=B1, shifted to B4
-		cell.setCellStyle(hlinkStyle);
-		createHyperlink(helper, cell, HyperlinkType.URL, "http://poi.apache.org/");
-
-		// row0 will be shifted on top of row1, so this URL should be removed
-		// from the workbook
-		Row overwrittenRow = sheet.createRow(3);
-		cell = overwrittenRow.createCell(2);
-		// CellAddress=C4, will be overwritten (deleted)
-		cell.setCellStyle(hlinkStyle);
-		createHyperlink(helper, cell, HyperlinkType.EMAIL, "mailto:poi@apache.org");
-
-		Row unaffectedRow = sheet.createRow(20);
-		cell = unaffectedRow.createCell(3);
-		// CellAddress=D21, will be unaffected
-		cell.setCellStyle(hlinkStyle);
-		createHyperlink(helper, cell, HyperlinkType.FILE, "54524.xlsx");
-
-		cell = wb.createSheet("other").createRow(0).createCell(0);
-		// CellAddress=Other!A1, will be unaffected
-		cell.setCellStyle(hlinkStyle);
-		createHyperlink(helper, cell, HyperlinkType.URL, "http://apache.org/");
-
-		int startRow = 0;
-		int endRow = 4;
-		int n = 3;
-		writeSheetToLog(sheet);
-		sheet.shiftColumns(startRow, endRow, n);
-		writeSheetToLog(sheet);
-
-		Workbook read = _testDataProvider.writeOutAndReadBack(wb);
-		wb.close();
-
-		Sheet sh = read.getSheet("test");
-
-		Row shiftedRow = sh.getRow(0);
-
-		// document link anchored on a shifted cell should be moved
-		// Note that hyperlinks do not track what they point to, so this
-		// hyperlink should still refer to test!E1
-		verifyHyperlink(shiftedRow.getCell(3), HyperlinkType.DOCUMENT, "test!E1");
-
-		// URL, EMAIL, and FILE links anchored on a shifted cell should be moved
-		verifyHyperlink(shiftedRow.getCell(4), HyperlinkType.URL, "http://poi.apache.org/");
-
-		// Make sure hyperlinks were moved and not copied
-		assertNull("Document hyperlink should be moved, not copied", sh.getHyperlink(0, 0));
-		assertNull("URL hyperlink should be moved, not copied", sh.getHyperlink(1, 0));
-
-		assertEquals(4, sh.getHyperlinkList().size());
-		read.close();
-	}
-
-	private void createHyperlink(CreationHelper helper, Cell cell, HyperlinkType linkType, String ref) {
-		cell.setCellValue(ref);
-		Hyperlink link = helper.createHyperlink(linkType);
-		link.setAddress(ref);
-		cell.setHyperlink(link);
-	}
-
-	private void verifyHyperlink(Cell cell, HyperlinkType linkType, String ref) {
-		assertTrue(cellHasHyperlink(cell));
-		Hyperlink link = cell.getHyperlink();
-		assertEquals(linkType, link.getTypeEnum());
-		assertEquals(ref, link.getAddress());
-	}
-
-	private boolean cellHasHyperlink(Cell cell) {
-		return (cell != null) && (cell.getHyperlink() != null);
-	}
-=======
-    @Before
-    public void init() {
-        wb07 = new XSSFWorkbook();
-        sheet1 = (XSSFSheet) wb07.createSheet("sheet1");
-        XSSFRow row = sheet1.createRow(0);
-        row.createCell(0, CellType.NUMERIC).setCellValue(0);
-        row.createCell(1, CellType.NUMERIC).setCellValue(1);
-        XSSFCell c1 = row.createCell(2, CellType.NUMERIC);
-        c1.setCellValue(2);
-
-        row = sheet1.createRow(1);
-        row.createCell(0, CellType.NUMERIC).setCellValue(0.1);
-        row.createCell(1, CellType.NUMERIC).setCellValue(1.1);
-        row.createCell(2, CellType.NUMERIC).setCellValue(2.1);
-        row = sheet1.createRow(2);
-        row.createCell(0, CellType.NUMERIC).setCellValue(0.2);
-        row.createCell(1, CellType.NUMERIC).setCellValue(1.2);
-        row.createCell(2, CellType.NUMERIC).setCellValue(2.2);
-        row = sheet1.createRow(3);
-        row.createCell(0, CellType.FORMULA).setCellFormula("A2*B3");
-        row.createCell(1, CellType.NUMERIC).setCellValue(1.3);
-        row.createCell(2, CellType.FORMULA).setCellFormula("B1-B3");
-        row = sheet1.createRow(4);
-        row.createCell(0, CellType.FORMULA).setCellFormula("SUM(C1:C4)");
-        row.createCell(1, CellType.FORMULA).setCellFormula("SUM(A3:C3)");
-        row.createCell(2, CellType.FORMULA).setCellFormula("$C1+C$2");
-        row = sheet1.createRow(5);
-        row.createCell(1, CellType.NUMERIC).setCellValue(1.5);
-        /*
-         * sheet2 = (XSSFSheet)wb07.createSheet("sheet2"); row =
-         * sheet2.createRow(0); row.createCell(0,
-         * CellType.NUMERIC).setCellValue(10); row.createCell(1,
-         * CellType.NUMERIC).setCellValue(11); row.createCell(2,
-         * CellType.FORMULA).setCellFormula("SUM(Sheet1!B3:C3)"); row =
-         * sheet2.createRow(1); row.createCell(0,
-         * CellType.NUMERIC).setCellValue(21); row.createCell(1,
-         * CellType.NUMERIC).setCellValue(22); row.createCell(2,
-         * CellType.NUMERIC).setCellValue(23); row = sheet2.createRow(2);
-         * row.createCell(0,
-         * CellType.FORMULA).setCellFormula("Sheet1!A4+Sheet1!C2+A2");
-         * row.createCell(1,
-         * CellType.FORMULA).setCellFormula("SUM(Sheet1!A3:$C3)"); row =
-         * sheet2.createRow(3); row.createCell(0,
-         * CellType.STRING).setCellValue("dummy");
-         */
-        // writeSheetToLog(sheet1);
-    }
-
-    @Test
-    public void testInsertOneColumn() {
-        sheet1.shiftColumns(1, 2, 1);
-        writeSheetToLog(sheet1);
-        String formulaA4 = sheet1.getRow(3).getCell(0).getCellFormula();
-        assertEquals("A2*C3", formulaA4);
-        String formulaC4 = sheet1.getRow(3).getCell(3).getCellFormula();
-        assertEquals("C1-C3", formulaC4);
-        String formulaB5 = sheet1.getRow(4).getCell(2).getCellFormula();
-        assertEquals("SUM(A3:D3)", formulaB5);
-        String formulaD5 = sheet1.getRow(4).getCell(3).getCellFormula(); // $C1+C$2
-        assertEquals("$D1+D$2", formulaD5);
-
-        String newb5Empty = sheet1.getRow(4).getCell(1).getStringCellValue();
-        assertEquals(newb5Empty, "");
-    }
-
-    @Test
-    public void testInsertTwoColumns() {
-        sheet1.shiftColumns(1, 2, 2);
-        String formulaA4 = sheet1.getRow(3).getCell(0).getCellFormula();
-        assertEquals("A2*D3", formulaA4);
-        String formulaD4 = sheet1.getRow(3).getCell(4).getCellFormula();
-        assertEquals("D1-D3", formulaD4);
-        String formulaD5 = sheet1.getRow(4).getCell(3).getCellFormula();
-        assertEquals("SUM(A3:E3)", formulaD5);
-
-        String b5Empty = sheet1.getRow(4).getCell(1).getStringCellValue();
-        assertEquals(b5Empty, "");
-        Object c6Null = sheet1.getRow(5).getCell(2); // null cell A5 is shifted
-                                                        // for 2 columns, so now
-                                                        // c5 should be null
-        assertEquals(c6Null, null);
-    }
-
-    public static void writeSheetToLog(Sheet sheet) {
-        int rowIndex = sheet.getFirstRowNum();
-        /*while (rowIndex <= sheet.getLastRowNum()) {
-            Row row = sheet.getRow(rowIndex);
-            if (row == null)
-                ;//log.trace("null row!");
-            else
-                log.trace(String.format(
-                        "%1$12s; %2$12s; %3$12s; %4$12s; %5$12s; %6$12s; %7$12s; %8$12s; %9$12s; %10$12s; %11$12s",
-                        row.getCell(0) != null ? row.getCell(0).getCellComment() : "null",
-                        row.getCell(1) != null ? row.getCell(1).getCellComment() : "null",
-                        row.getCell(2) != null ? row.getCell(2).getCellComment() : "null",
-                        row.getCell(3) != null ? row.getCell(3).getCellComment() : "null",
-                        row.getCell(4) != null ? row.getCell(4).getCellComment() : "null",
-                        row.getCell(5) != null ? row.getCell(5).getCellComment() : "null",
-                        row.getCell(6) != null ? row.getCell(6).getCellComment() : "null",
-                        row.getCell(7) != null ? row.getCell(7).getCellComment() : "null",
-                        row.getCell(8) != null ? row.getCell(8).getCellComment() : "null",
-                        row.getCell(9) != null ? row.getCell(9).getCellComment() : "null",
-                        row.getCell(10) != null ? row.getCell(10).getCellComment() : "null"));
-            rowIndex++;
-        }
-        log.trace("");*/
-    }
-
     @Test
     public void testShiftHyperlinks() throws IOException {
         Workbook wb = _testDataProvider.createWorkbook();
@@ -448,7 +239,6 @@
     private boolean cellHasHyperlink(Cell cell) {
         return (cell != null) && (cell.getHyperlink() != null);
     }
->>>>>>> 9ad6ed9a
 
     @Test
     public void shiftMergedColumnsToMergedColumnsRight() throws IOException {
